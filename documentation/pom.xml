<?xml version="1.0" encoding="UTF-8"?>
<!--
  ~ Hibernate Validator, declare and validate application constraints
  ~
  ~ License: Apache License, Version 2.0
  ~ See the license.txt file in the root directory or <http://www.apache.org/licenses/LICENSE-2.0>.
  -->
<project xmlns="http://maven.apache.org/POM/4.0.0" xmlns:xsi="http://www.w3.org/2001/XMLSchema-instance" xsi:schemaLocation="http://maven.apache.org/POM/4.0.0 http://maven.apache.org/maven-v4_0_0.xsd">
    <modelVersion>4.0.0</modelVersion>

    <parent>
        <artifactId>hibernate-validator-parent</artifactId>
        <groupId>org.hibernate</groupId>
<<<<<<< HEAD
        <version>5.0.4-SNAPSHOT</version>
=======
        <version>5.2.0-SNAPSHOT</version>
>>>>>>> 18edfc0b
        <relativePath>../pom.xml</relativePath>
    </parent>

    <artifactId>hibernate-validator-documentation</artifactId>
    <packaging>jar</packaging>

    <name>Hibernate Validator Manual</name>
    <description>The Hibernate Validator reference manual</description>

    <properties>
        <jdocbook.ignoreTranslations>false</jdocbook.ignoreTranslations>
        <!-- Skip artifact deployment -->
        <maven.deploy.skip>true</maven.deploy.skip>
    </properties>

    <dependencies>
        <dependency>
            <groupId>org.hibernate</groupId>
            <artifactId>hibernate-validator</artifactId>
            <scope>test</scope>
        </dependency>
        <dependency>
            <groupId>javax.el</groupId>
            <artifactId>javax.el-api</artifactId>
            <scope>test</scope>
        </dependency>
        <dependency>
            <groupId>org.glassfish.web</groupId>
            <artifactId>javax.el</artifactId>
            <scope>test</scope>
        </dependency>
        <dependency>
            <groupId>org.hibernate</groupId>
            <artifactId>hibernate-validator-cdi</artifactId>
            <scope>test</scope>
        </dependency>
        <dependency>
            <groupId>javax.enterprise</groupId>
            <artifactId>cdi-api</artifactId>
            <scope>test</scope>
        </dependency>
        <dependency>
            <groupId>junit</groupId>
            <artifactId>junit</artifactId>
            <scope>test</scope>
        </dependency>
    </dependencies>

    <build>
        <plugins>
            <plugin>
                <artifactId>maven-compiler-plugin</artifactId>
                <configuration>
                    <!--
                     The default target level is 1.6 (configured in parent pom).
                     We only have test sources in this module which use 1.8 (also configured explicitly via 'testSource'
                     and 'testTarget' in the parent pom). Unfortunately, this causes problems when importing in an IDE
                     (since they don't handle the different language level settings between production and test classes).
                     The import would generate a module with a target level of 1.6 which leads to compilation errors
                     in the IDE. Since we have no production classes in this module we can just set 'source' and 'target'
                     to 1.8 as well, so that the IDE import works. See HV-915
                     -->
                    <source>1.8</source>
                    <target>1.8</target>
                </configuration>
            </plugin>
            <plugin>
                <groupId>org.asciidoctor</groupId>
                <artifactId>asciidoctor-maven-plugin</artifactId>
                <executions>
                    <execution>
                        <id>output-html</id>
                        <phase>generate-resources</phase>
                        <goals>
                            <goal>process-asciidoc</goal>
                        </goals>
                        <configuration>
                            <backend>html</backend>
                            <outputDirectory>${basedir}/target/asciidoc-html</outputDirectory>
                            <sourceHighlighter>coderay</sourceHighlighter>
                        </configuration>
                    </execution>
                </executions>
            </plugin>
            <plugin>
              <groupId>org.apache.maven.plugins</groupId>
              <artifactId>maven-resources-plugin</artifactId>
              <executions>
                <execution>
                  <id>copy-asciidoc-images</id>
                  <phase>generate-resources</phase>
                  <goals>
                    <goal>copy-resources</goal>
                  </goals>
                  <configuration>
                    <outputDirectory>${basedir}/target/asciidoc-html/images</outputDirectory>
                    <resources>
                      <resource>
                        <directory>${basedir}/src/main/asciidoc/images</directory>
                      </resource>
                    </resources>
                  </configuration>
                </execution>
              </executions>
            </plugin>
        </plugins>
    </build>
    <profiles>
        <profile>
            <id>docbook</id>
            <build>
              <plugins>
                  <plugin>
                      <groupId>org.asciidoctor</groupId>
                      <artifactId>asciidoctor-maven-plugin</artifactId>
                      <executions>
                          <execution>
                              <id>output-docbook</id>
                              <phase>generate-resources</phase>
                              <goals>
                                  <goal>process-asciidoc</goal>
                              </goals>
                              <configuration>
                                  <backend>docbook</backend>
                                  <outputDirectory>target/asciidoc-docbook/en-US</outputDirectory>
                              </configuration>
                          </execution>
                      </executions>
                  </plugin>
                  <plugin>
                    <groupId>org.apache.maven.plugins</groupId>
                    <artifactId>maven-resources-plugin</artifactId>
                    <executions>
                      <execution>
                        <id>copy-docbook-images-to-staging</id>
                        <phase>generate-resources</phase>
                        <goals>
                          <goal>copy-resources</goal>
                        </goals>
                        <configuration>
                          <outputDirectory>${basedir}/target/docbook/staging/images/images</outputDirectory>
                          <resources>
                            <resource>
                              <directory>${basedir}/src/main/asciidoc/images</directory>
                            </resource>
                          </resources>
                        </configuration>
                      </execution>
                    </executions>
                  </plugin>
                  <plugin>
                      <groupId>org.jboss.maven.plugins</groupId>
                      <artifactId>maven-jdocbook-plugin</artifactId>
                      <configuration>
                          <sourceDirectory>${basedir}/target/asciidoc-docbook</sourceDirectory>
                          <sourceDocumentName>index.xml</sourceDocumentName>
                          <masterTranslation>en-US</masterTranslation>
                          <formats>
                              <format>
                                  <formatName>pdf</formatName>
                                  <stylesheetResource>classpath:/xslt/org/hibernate/jdocbook/xslt/pdf.xsl
                                  </stylesheetResource>
                                  <finalName>hibernate_validator_reference.pdf</finalName>
                              </format>
                              <format>
                                  <formatName>html_single</formatName>
                                  <stylesheetResource>classpath:/xslt/org/hibernate/jdocbook/xslt/xhtml-single.xsl
                                  </stylesheetResource>
                                  <finalName>index.html</finalName>
                              </format>
                              <format>
                                  <formatName>html</formatName>
                                  <stylesheetResource>classpath:/xslt/org/hibernate/jdocbook/xslt/xhtml.xsl
                                  </stylesheetResource>
                                  <finalName>index.html</finalName>
                              </format>
                          </formats>
                          <options>
                              <xincludeSupported>true</xincludeSupported>
                              <xmlTransformerType>saxon</xmlTransformerType>
                              <!-- needed for uri-resolvers; can be ommitted if using 'current' uri scheme -->
                              <!--     could also locate the docbook dependency and inspect its version... -->
                              <docbookVersion>1.72.0</docbookVersion>
                              <localeSeparator>-</localeSeparator>
                              <injectionDateFormat>yyyy-MM-dd</injectionDateFormat>
                          </options>
                      </configuration>
                      <executions>
                          <execution>
                              <id>docbook-processing</id>
                              <phase>generate-resources</phase>
                              <goals>
                                  <goal>resources</goal>
                                  <goal>generate</goal>
                              </goals>
                          </execution>
                      </executions>
                  </plugin>
            </plugins>
            </build>
        </profile>
    </profiles>
</project><|MERGE_RESOLUTION|>--- conflicted
+++ resolved
@@ -11,11 +11,7 @@
     <parent>
         <artifactId>hibernate-validator-parent</artifactId>
         <groupId>org.hibernate</groupId>
-<<<<<<< HEAD
-        <version>5.0.4-SNAPSHOT</version>
-=======
         <version>5.2.0-SNAPSHOT</version>
->>>>>>> 18edfc0b
         <relativePath>../pom.xml</relativePath>
     </parent>
 
