/*
 * Hibernate Validator, declare and validate application constraints
 *
 * License: Apache License, Version 2.0
 * See the license.txt file in the root directory or <http://www.apache.org/licenses/LICENSE-2.0>.
 */
package org.hibernate.validator.internal.cdi;

import java.lang.annotation.Annotation;
import java.lang.annotation.ElementType;
import java.lang.reflect.Constructor;
import java.lang.reflect.Method;
import java.util.Collections;
import java.util.EnumSet;
import java.util.Iterator;
import java.util.LinkedList;
import java.util.List;
import java.util.Set;

import javax.enterprise.event.Observes;
import javax.enterprise.inject.Default;
import javax.enterprise.inject.spi.AfterBeanDiscovery;
import javax.enterprise.inject.spi.AnnotatedCallable;
import javax.enterprise.inject.spi.AnnotatedConstructor;
import javax.enterprise.inject.spi.AnnotatedMethod;
import javax.enterprise.inject.spi.AnnotatedType;
import javax.enterprise.inject.spi.Bean;
import javax.enterprise.inject.spi.BeanManager;
import javax.enterprise.inject.spi.BeforeBeanDiscovery;
import javax.enterprise.inject.spi.Extension;
import javax.enterprise.inject.spi.ProcessAnnotatedType;
import javax.enterprise.inject.spi.ProcessBean;
import javax.enterprise.inject.spi.WithAnnotations;
import javax.enterprise.util.AnnotationLiteral;
import javax.validation.BootstrapConfiguration;
import javax.validation.Configuration;
import javax.validation.Constraint;
import javax.validation.Valid;
import javax.validation.Validation;
import javax.validation.Validator;
import javax.validation.ValidatorFactory;
import javax.validation.executable.ExecutableType;
import javax.validation.executable.ValidateOnExecution;
import javax.validation.metadata.BeanDescriptor;
import javax.validation.metadata.PropertyDescriptor;

import org.hibernate.validator.cdi.HibernateValidator;
import org.hibernate.validator.internal.cdi.interceptor.ValidationEnabledAnnotatedType;
import org.hibernate.validator.internal.cdi.interceptor.ValidationInterceptor;
import org.hibernate.validator.internal.util.Contracts;
import org.hibernate.validator.internal.util.ExecutableHelper;
import org.hibernate.validator.internal.util.ReflectionHelper;
import org.hibernate.validator.internal.util.TypeResolutionHelper;
import org.hibernate.validator.internal.util.logging.Log;
import org.hibernate.validator.internal.util.logging.LoggerFactory;

import static org.hibernate.validator.internal.util.CollectionHelper.newHashSet;

/**
 * A CDI portable extension which integrates Bean Validation with CDI. It registers the following objects:
 * <ul>
 * <li>
 * Beans for {@link ValidatorFactory} and {@link Validator} representing default validator factory and validator as
 * configured via {@code META-INF/validation.xml}. These beans will have the {@code Default} qualifier and in addition
 * the {@code HibernateValidator} qualifier if Hibernate Validator is the default validation provider.</li>
 * <li>In case Hibernate Validator is <em>not</em> the default provider, another pair of beans will be registered in
 * addition which are qualified with the {@code HibernateValidator} qualifier.</li>
 * </ul>
 * Neither of these beans will be registered in case there is already another bean with the same type and qualifier(s),
 * e.g. registered by another portable extension or the application itself.
 *
 * @author Gunnar Morling
 * @author Hardy Ferentschik
 */
public class ValidationExtension implements Extension {

	private static final Log log = LoggerFactory.make();

	private static final EnumSet<ExecutableType> ALL_EXECUTABLE_TYPES =
			EnumSet.of( ExecutableType.CONSTRUCTORS, ExecutableType.NON_GETTER_METHODS, ExecutableType.GETTER_METHODS );
	private static final EnumSet<ExecutableType> DEFAULT_EXECUTABLE_TYPES =
			EnumSet.of( ExecutableType.CONSTRUCTORS, ExecutableType.NON_GETTER_METHODS );

<<<<<<< HEAD
	private final ExecutableHelper executableHelper;
=======
	@SuppressWarnings("serial")
	private final Annotation defaultQualifier = new AnnotationLiteral<Default>() {
	};

	@SuppressWarnings("serial")
	private final Annotation hibernateValidatorQualifier = new AnnotationLiteral<HibernateValidator>() {
	};

	private final ExecutableHelper executableHelper;

	/**
	 * Used for identifying constrained classes
	 */
>>>>>>> 18edfc0b
	private final Validator validator;
	private final ValidatorFactory validatorFactory;
	private final Set<ExecutableType> globalExecutableTypes;
	private final boolean isExecutableValidationEnabled;

	private Bean<?> defaultValidatorFactoryBean;
	private Bean<?> hibernateValidatorFactoryBean;

	private Bean<?> defaultValidatorBean;
	private Bean<?> hibernateValidatorBean;

	public ValidationExtension() {
		Configuration<?> config = Validation.byDefaultProvider().configure();
		BootstrapConfiguration bootstrap = config.getBootstrapConfiguration();
		globalExecutableTypes = bootstrap.getDefaultValidatedExecutableTypes();
		isExecutableValidationEnabled = bootstrap.isExecutableValidationEnabled();
<<<<<<< HEAD
		validator = config.buildValidatorFactory().getValidator();
		executableHelper = new ExecutableHelper();
=======
		validatorFactory = config.buildValidatorFactory();
		validator = validatorFactory.getValidator();

		executableHelper = new ExecutableHelper( new TypeResolutionHelper() );
>>>>>>> 18edfc0b
	}

	/**
	 * Used to register the method validation interceptor binding annotation.
	 *
	 * @param beforeBeanDiscoveryEvent event fired before the bean discovery process starts
	 * @param beanManager the bean manager.
	 */
	public void beforeBeanDiscovery(@Observes BeforeBeanDiscovery beforeBeanDiscoveryEvent,
			final BeanManager beanManager) {
		Contracts.assertNotNull( beforeBeanDiscoveryEvent, "The BeforeBeanDiscovery event cannot be null" );
		Contracts.assertNotNull( beanManager, "The BeanManager cannot be null" );

		// Register the interceptor explicitly. This way, no beans.xml is needed
		AnnotatedType<ValidationInterceptor> annotatedType = beanManager.createAnnotatedType( ValidationInterceptor.class );
		beforeBeanDiscoveryEvent.addAnnotatedType( annotatedType );
	}

	/**
	 * Registers beans for {@code ValidatorFactory} and {@code Validator} if not yet present.
	 *
	 * @param afterBeanDiscoveryEvent event fired after the bean discovery phase.
	 * @param beanManager the bean manager.
	 */
	public void afterBeanDiscovery(@Observes AfterBeanDiscovery afterBeanDiscoveryEvent, BeanManager beanManager) {
		Contracts.assertNotNull( afterBeanDiscoveryEvent, "The AfterBeanDiscovery event cannot be null" );
		Contracts.assertNotNull( beanManager, "The BeanManager cannot be null" );

		ValidationProviderHelper defaultProviderHelper = ValidationProviderHelper.forDefaultProvider( validatorFactory );
		ValidationProviderHelper hvProviderHelper = ValidationProviderHelper.forHibernateValidator();

		// register default VF if none has been provided by the application or another PE
		if ( defaultValidatorFactoryBean == null ) {
			defaultValidatorFactoryBean = new ValidatorFactoryBean( beanManager, defaultProviderHelper );
			if ( hibernateValidatorFactoryBean == null && defaultProviderHelper.isHibernateValidator() ) {
				hibernateValidatorFactoryBean = defaultValidatorFactoryBean;
			}
			afterBeanDiscoveryEvent.addBean( defaultValidatorFactoryBean );
		}

		// register VF with @HibernateValidator qualifier in case it hasn't been contributed by the application and the
		// default VF registered by ourselves isn't for Hibernate Validator
		if ( hibernateValidatorFactoryBean == null ) {
			hibernateValidatorFactoryBean = new ValidatorFactoryBean( beanManager, hvProviderHelper );
			afterBeanDiscoveryEvent.addBean( hibernateValidatorFactoryBean );
		}

		// register default validator if required
		if ( defaultValidatorBean == null ) {
			defaultValidatorBean = new ValidatorBean( beanManager, defaultValidatorFactoryBean, defaultProviderHelper );
			if ( hibernateValidatorBean == null && defaultProviderHelper.isHibernateValidator() ) {
				hibernateValidatorBean = defaultValidatorBean;
			}
			afterBeanDiscoveryEvent.addBean( defaultValidatorBean );
		}

		// register validator with @HibernateValidator if required
		if ( hibernateValidatorBean == null ) {
			hibernateValidatorBean = new ValidatorBean( beanManager, hibernateValidatorFactoryBean, hvProviderHelper );
			afterBeanDiscoveryEvent.addBean( hibernateValidatorBean );
		}
	}

	/**
	 * Watches the {@code ProcessBean} event in order to determine whether beans for {@code ValidatorFactory} and
	 * {@code Validator} already have been registered by some other component.
	 *
	 * @param processBeanEvent event fired for each enabled bean.
	 */
	public void processBean(@Observes ProcessBean<?> processBeanEvent) {
		Contracts.assertNotNull( processBeanEvent, "The ProcessBean event cannot be null" );

		Bean<?> bean = processBeanEvent.getBean();

		if ( bean.getTypes().contains( ValidatorFactory.class ) || bean instanceof ValidatorFactoryBean ) {
			if ( bean.getQualifiers().contains( defaultQualifier ) ) {
				defaultValidatorFactoryBean = bean;
			}
			if ( bean.getQualifiers().contains( hibernateValidatorQualifier ) ) {
				hibernateValidatorFactoryBean = bean;
			}
		}
		else if ( bean.getTypes().contains( Validator.class ) || bean instanceof ValidatorBean ) {
			if ( bean.getQualifiers().contains( defaultQualifier ) ) {
				defaultValidatorBean = bean;
			}
			if ( bean.getQualifiers().contains( hibernateValidatorQualifier ) ) {
				hibernateValidatorBean = bean;
			}
		}
	}

	/**
	 * Used to register the method validation interceptor bindings.
	 *
	 * @param processAnnotatedTypeEvent event fired for each annotated type
	 * @param <T> the annotated type
	 */
	public <T> void processAnnotatedType(@Observes @WithAnnotations({
			Constraint.class,
			Valid.class,
			ValidateOnExecution.class
	}) ProcessAnnotatedType<T> processAnnotatedTypeEvent) {
		Contracts.assertNotNull( processAnnotatedTypeEvent, "The ProcessAnnotatedType event cannot be null" );

		// validation globally disabled
		if ( !isExecutableValidationEnabled ) {
			return;
		}

		AnnotatedType<T> type = processAnnotatedTypeEvent.getAnnotatedType();
		Set<AnnotatedCallable<? super T>> constrainedCallables = determineConstrainedCallables( type );

		if ( !constrainedCallables.isEmpty() ) {
			ValidationEnabledAnnotatedType<T> wrappedType = new ValidationEnabledAnnotatedType<T>(
					type,
					constrainedCallables
			);
			processAnnotatedTypeEvent.setAnnotatedType( wrappedType );
		}
	}

	private <T> Set<AnnotatedCallable<? super T>> determineConstrainedCallables(AnnotatedType<T> type) {
		Set<AnnotatedCallable<? super T>> callables = newHashSet();
		BeanDescriptor beanDescriptor = validator.getConstraintsForClass( type.getJavaClass() );

		determineConstrainedConstructors( type, beanDescriptor, callables );
		determineConstrainedMethods( type, beanDescriptor, callables );

		return callables;
	}

	private <T> void determineConstrainedMethods(AnnotatedType<T> type, BeanDescriptor beanDescriptor, Set<AnnotatedCallable<? super T>> callables) {
		List<Method> overriddenAndImplementedMethods = InheritedMethodsHelper.getAllMethods( type.getJavaClass() );

		for ( AnnotatedMethod<? super T> annotatedMethod : type.getMethods() ) {
			Method method = annotatedMethod.getJavaMember();

			boolean isGetter = ReflectionHelper.isGetterMethod( method );

			// obtain @ValidateOnExecution from the top-most method in the hierarchy
			Method methodForExecutableTypeRetrieval = replaceWithOverriddenOrInterfaceMethod( method, overriddenAndImplementedMethods );

			EnumSet<ExecutableType> classLevelExecutableTypes = executableTypesDefinedOnType( methodForExecutableTypeRetrieval.getDeclaringClass() );
			EnumSet<ExecutableType> memberLevelExecutableType = executableTypesDefinedOnMethod( methodForExecutableTypeRetrieval, isGetter );

			ExecutableType currentExecutableType = isGetter ? ExecutableType.GETTER_METHODS : ExecutableType.NON_GETTER_METHODS;

			// validation is enabled per default, so explicit configuration can just veto whether
			// validation occurs
			if ( veto( classLevelExecutableTypes, memberLevelExecutableType, currentExecutableType ) ) {
				continue;
			}

			boolean needsValidation;
			if ( isGetter ) {
				needsValidation = isGetterConstrained( method, beanDescriptor );
			}
			else {
				needsValidation = isNonGetterConstrained( method, beanDescriptor );
			}

			if ( needsValidation ) {
				callables.add( annotatedMethod );
			}
		}
	}

	private <T> void determineConstrainedConstructors(AnnotatedType<T> type, BeanDescriptor beanDescriptor, Set<AnnotatedCallable<? super T>> callables) {
		Class<?> clazz = type.getJavaClass();
		EnumSet<ExecutableType> classLevelExecutableTypes = executableTypesDefinedOnType( clazz );

		for ( AnnotatedConstructor<T> annotatedConstructor : type.getConstructors() ) {
			Constructor<?> constructor = annotatedConstructor.getJavaMember();
			EnumSet<ExecutableType> memberLevelExecutableType = executableTypesDefinedOnConstructor( constructor );

			if ( veto( classLevelExecutableTypes, memberLevelExecutableType, ExecutableType.CONSTRUCTORS ) ) {
				continue;
			}

			if ( beanDescriptor.getConstraintsForConstructor( constructor.getParameterTypes() ) != null ) {
				callables.add( annotatedConstructor );
			}
		}
	}

	private boolean isNonGetterConstrained(Method method, BeanDescriptor beanDescriptor) {
		return beanDescriptor.getConstraintsForMethod( method.getName(), method.getParameterTypes() ) != null;
	}

	private boolean isGetterConstrained(Method method, BeanDescriptor beanDescriptor) {
		String propertyName = ReflectionHelper.getPropertyName( method );
		PropertyDescriptor propertyDescriptor = beanDescriptor.getConstraintsForProperty( propertyName );
		return propertyDescriptor != null && propertyDescriptor.findConstraints()
				.declaredOn( ElementType.METHOD )
				.hasConstraints();
	}

	private boolean veto(EnumSet<ExecutableType> classLevelExecutableTypes,
			EnumSet<ExecutableType> memberLevelExecutableType,
			ExecutableType currentExecutableType) {
		if ( !memberLevelExecutableType.isEmpty() ) {
			return !memberLevelExecutableType.contains( currentExecutableType )
					&& !memberLevelExecutableType.contains( ExecutableType.IMPLICIT );
		}

		if ( !classLevelExecutableTypes.isEmpty() ) {
			return !classLevelExecutableTypes.contains( currentExecutableType )
					&& !classLevelExecutableTypes.contains( ExecutableType.IMPLICIT );
		}

		return !globalExecutableTypes.contains( currentExecutableType );
	}

	private EnumSet<ExecutableType> executableTypesDefinedOnType(Class<?> clazz) {
		ValidateOnExecution validateOnExecutionAnnotation = clazz.getAnnotation( ValidateOnExecution.class );
		EnumSet<ExecutableType> executableTypes = commonExecutableTypeChecks( validateOnExecutionAnnotation );

		if ( executableTypes.contains( ExecutableType.IMPLICIT ) ) {
			return DEFAULT_EXECUTABLE_TYPES;
		}

		return executableTypes;
	}

	private EnumSet<ExecutableType> executableTypesDefinedOnMethod(Method method, boolean isGetter) {
		ValidateOnExecution validateOnExecutionAnnotation = method.getAnnotation( ValidateOnExecution.class );
		EnumSet<ExecutableType> executableTypes = commonExecutableTypeChecks( validateOnExecutionAnnotation );

		if ( executableTypes.contains( ExecutableType.IMPLICIT ) ) {
			if ( isGetter ) {
				executableTypes.add( ExecutableType.GETTER_METHODS );
			}
			else {
				executableTypes.add( ExecutableType.NON_GETTER_METHODS );
			}
		}

		return executableTypes;
	}

	private EnumSet<ExecutableType> executableTypesDefinedOnConstructor(Constructor<?> constructor) {
		ValidateOnExecution validateOnExecutionAnnotation = constructor.getAnnotation(
				ValidateOnExecution.class
		);
		EnumSet<ExecutableType> executableTypes = commonExecutableTypeChecks( validateOnExecutionAnnotation );

		if ( executableTypes.contains( ExecutableType.IMPLICIT ) ) {
			executableTypes.add( ExecutableType.CONSTRUCTORS );
		}

		return executableTypes;
	}

	private EnumSet<ExecutableType> commonExecutableTypeChecks(ValidateOnExecution validateOnExecutionAnnotation) {
		if ( validateOnExecutionAnnotation == null ) {
			return EnumSet.noneOf( ExecutableType.class );
		}

		EnumSet<ExecutableType> executableTypes = EnumSet.noneOf( ExecutableType.class );
		if ( validateOnExecutionAnnotation.type().length == 0 ) {  // HV-757
			executableTypes.add( ExecutableType.NONE );
		}
		else {
			Collections.addAll( executableTypes, validateOnExecutionAnnotation.type() );
		}

		// IMPLICIT cannot be mixed 10.1.2 of spec - Mixing IMPLICIT and other executable types is illegal
		if ( executableTypes.contains( ExecutableType.IMPLICIT ) && executableTypes.size() > 1 ) {
			throw log.getMixingImplicitWithOtherExecutableTypesException();
		}

		// NONE can be removed 10.1.2 of spec - A list containing NONE and other types of executables is equivalent to a
		// list containing the types of executables without NONE.
		if ( executableTypes.contains( ExecutableType.NONE ) && executableTypes.size() > 1 ) {
			executableTypes.remove( ExecutableType.NONE );
		}

		// 10.1.2 of spec - A list containing ALL and other types of executables is equivalent to a list containing only ALL
		if ( executableTypes.contains( ExecutableType.ALL ) ) {
			executableTypes = ALL_EXECUTABLE_TYPES;
		}

		return executableTypes;
	}

	public Method replaceWithOverriddenOrInterfaceMethod(Method method, List<Method> allMethodsOfType) {
		LinkedList<Method> list = new LinkedList<Method>( allMethodsOfType );
		Iterator<Method> iterator = list.descendingIterator();
		while ( iterator.hasNext() ) {
			Method overriddenOrInterfaceMethod = iterator.next();
			if ( executableHelper.overrides( method, overriddenOrInterfaceMethod ) ) {
				if ( method.getAnnotation( ValidateOnExecution.class ) != null ) {
					throw log.getValidateOnExecutionOnOverriddenOrInterfaceMethodException( method );
				}
				return overriddenOrInterfaceMethod;
			}
		}

		return method;
	}
}<|MERGE_RESOLUTION|>--- conflicted
+++ resolved
@@ -81,9 +81,6 @@
 	private static final EnumSet<ExecutableType> DEFAULT_EXECUTABLE_TYPES =
 			EnumSet.of( ExecutableType.CONSTRUCTORS, ExecutableType.NON_GETTER_METHODS );
 
-<<<<<<< HEAD
-	private final ExecutableHelper executableHelper;
-=======
 	@SuppressWarnings("serial")
 	private final Annotation defaultQualifier = new AnnotationLiteral<Default>() {
 	};
@@ -97,7 +94,6 @@
 	/**
 	 * Used for identifying constrained classes
 	 */
->>>>>>> 18edfc0b
 	private final Validator validator;
 	private final ValidatorFactory validatorFactory;
 	private final Set<ExecutableType> globalExecutableTypes;
@@ -114,15 +110,10 @@
 		BootstrapConfiguration bootstrap = config.getBootstrapConfiguration();
 		globalExecutableTypes = bootstrap.getDefaultValidatedExecutableTypes();
 		isExecutableValidationEnabled = bootstrap.isExecutableValidationEnabled();
-<<<<<<< HEAD
-		validator = config.buildValidatorFactory().getValidator();
-		executableHelper = new ExecutableHelper();
-=======
 		validatorFactory = config.buildValidatorFactory();
 		validator = validatorFactory.getValidator();
 
 		executableHelper = new ExecutableHelper( new TypeResolutionHelper() );
->>>>>>> 18edfc0b
 	}
 
 	/**
