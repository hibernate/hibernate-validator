--- conflicted
+++ resolved
@@ -1,46 +1,10 @@
 /*
-<<<<<<< HEAD
-* JBoss, Home of Professional Open Source
-* Copyright 2009, Red Hat, Inc. and/or its affiliates, and individual contributors
-* by the @authors tag. See the copyright.txt in the distribution for a
-* full listing of individual contributors.
-*
-* Licensed under the Apache License, Version 2.0 (the "License");
-* you may not use this file except in compliance with the License.
-* You may obtain a copy of the License at
-* http://www.apache.org/licenses/LICENSE-2.0
-* Unless required by applicable law or agreed to in writing, software
-* distributed under the License is distributed on an "AS IS" BASIS,
-* WITHOUT WARRANTIES OR CONDITIONS OF ANY KIND, either express or implied.
-* See the License for the specific language governing permissions and
-* limitations under the License.
-*/
-=======
  * Hibernate Validator, declare and validate application constraints
  *
  * License: Apache License, Version 2.0
  * See the license.txt file in the root directory or <http://www.apache.org/licenses/LICENSE-2.0>.
  */
->>>>>>> 18edfc0b
 package org.hibernate.validator.internal.metadata.aggregated;
-
-import java.lang.annotation.ElementType;
-import java.lang.reflect.Member;
-import java.lang.reflect.Modifier;
-import java.util.ArrayList;
-import java.util.Arrays;
-import java.util.Collections;
-import java.util.List;
-import java.util.Map;
-import java.util.Map.Entry;
-import java.util.Set;
-
-import javax.validation.ElementKind;
-import javax.validation.groups.Default;
-import javax.validation.metadata.BeanDescriptor;
-import javax.validation.metadata.ConstructorDescriptor;
-import javax.validation.metadata.MethodType;
-import javax.validation.metadata.PropertyDescriptor;
 
 import org.hibernate.validator.MethodValidationConfiguration;
 import org.hibernate.validator.internal.metadata.core.ConstraintHelper;
@@ -65,6 +29,23 @@
 import org.hibernate.validator.internal.util.logging.LoggerFactory;
 import org.hibernate.validator.spi.group.DefaultGroupSequenceProvider;
 
+import javax.validation.ElementKind;
+import javax.validation.groups.Default;
+import javax.validation.metadata.BeanDescriptor;
+import javax.validation.metadata.ConstructorDescriptor;
+import javax.validation.metadata.MethodType;
+import javax.validation.metadata.PropertyDescriptor;
+import java.lang.annotation.ElementType;
+import java.lang.reflect.Member;
+import java.lang.reflect.Modifier;
+import java.util.ArrayList;
+import java.util.Arrays;
+import java.util.Collections;
+import java.util.List;
+import java.util.Map;
+import java.util.Map.Entry;
+import java.util.Set;
+
 import static org.hibernate.validator.internal.util.CollectionHelper.newArrayList;
 import static org.hibernate.validator.internal.util.CollectionHelper.newHashMap;
 import static org.hibernate.validator.internal.util.CollectionHelper.newHashSet;
@@ -76,12 +57,7 @@
  *
  * @author Hardy Ferentschik
  * @author Gunnar Morling
-<<<<<<< HEAD
- * @author Kevin Pollet <kevin.pollet@serli.com> (C) 2011 SERLI
- * @author Chris Beckey cbeckey@paypal.com
-=======
  * @author Kevin Pollet &lt;kevin.pollet@serli.com&gt; (C) 2011 SERLI
->>>>>>> 18edfc0b
  */
 public final class BeanMetaDataImpl<T> implements BeanMetaData<T> {
 
@@ -481,7 +457,6 @@
 
 		private DefaultGroupSequenceProvider<? super T> defaultGroupSequenceProvider;
 
-<<<<<<< HEAD
 		private final MethodValidationConfiguration methodValidationConfiguration;
 		
 		private BeanMetaDataBuilder(
@@ -505,16 +480,6 @@
 					executableHelper, 
 					beanClass,
 					methodValidationConfiguration);
-=======
-		private BeanMetaDataBuilder(ConstraintHelper constraintHelper, ExecutableHelper executableHelper, Class<T> beanClass) {
-			this.beanClass = beanClass;
-			this.constraintHelper = constraintHelper;
-			this.executableHelper = executableHelper;
-		}
-
-		public static <T> BeanMetaDataBuilder<T> getInstance(ConstraintHelper constraintHelper, ExecutableHelper executableHelper, Class<T> beanClass) {
-			return new BeanMetaDataBuilder<T>( constraintHelper, executableHelper, beanClass );
->>>>>>> 18edfc0b
 		}
 
 		public void add(BeanConfiguration<? super T> configuration) {
@@ -564,12 +529,8 @@
 							beanClass,
 							constrainableElement,
 							constraintHelper,
-<<<<<<< HEAD
 							executableHelper,
 							methodValidationConfiguration
-=======
-							executableHelper
->>>>>>> 18edfc0b
 					)
 			);
 		}
@@ -596,7 +557,6 @@
 		private final ExecutableHelper executableHelper;
 		private MetaDataBuilder propertyBuilder;
 		private ExecutableMetaData.Builder methodBuilder;
-<<<<<<< HEAD
 		private final MethodValidationConfiguration methodValidationConfiguration;
 		
 
@@ -611,13 +571,6 @@
 			this.constraintHelper = constraintHelper;
 			this.executableHelper = executableHelper;
 			this.methodValidationConfiguration = methodValidationConfiguration;
-=======
-
-		public BuilderDelegate(Class<?> beanClass, ConstrainedElement constrainedElement, ConstraintHelper constraintHelper, ExecutableHelper executableHelper) {
-			this.beanClass = beanClass;
-			this.constraintHelper = constraintHelper;
-			this.executableHelper = executableHelper;
->>>>>>> 18edfc0b
 
 			switch ( constrainedElement.getKind() ) {
 				case FIELD:
@@ -635,12 +588,8 @@
 							beanClass,
 							constrainedExecutable,
 							constraintHelper,
-<<<<<<< HEAD
 							executableHelper,
 							methodValidationConfiguration
-=======
-							executableHelper
->>>>>>> 18edfc0b
 					);
 
 					if ( constrainedExecutable.isGetterMethod() ) {
@@ -679,12 +628,8 @@
 							beanClass,
 							constrainedMethod,
 							constraintHelper,
-<<<<<<< HEAD
 							executableHelper,
 							methodValidationConfiguration
-=======
-							executableHelper
->>>>>>> 18edfc0b
 					);
 				}
 
