--- conflicted
+++ resolved
@@ -1,28 +1,14 @@
 /*
-<<<<<<< HEAD
-* JBoss, Home of Professional Open Source
-* Copyright 2010, Red Hat, Inc. and/or its affiliates, and individual contributors
-* by the @authors tag. See the copyright.txt in the distribution for a
-* full listing of individual contributors.
-*
-* Licensed under the Apache License, Version 2.0 (the "License");
-* you may not use this file except in compliance with the License.
-* You may obtain a copy of the License at
-* http://www.apache.org/licenses/LICENSE-2.0
-* Unless required by applicable law or agreed to in writing, software
-* distributed under the License is distributed on an "AS IS" BASIS,
-* WITHOUT WARRANTIES OR CONDITIONS OF ANY KIND, either express or implied.
-* See the License for the specific language governing permissions and
-* limitations under the License.
-*/
-=======
  * Hibernate Validator, declare and validate application constraints
  *
  * License: Apache License, Version 2.0
  * See the license.txt file in the root directory or <http://www.apache.org/licenses/LICENSE-2.0>.
  */
->>>>>>> 18edfc0b
 package org.hibernate.validator.internal.util;
+
+import org.hibernate.validator.internal.metadata.raw.ExecutableElement;
+import org.hibernate.validator.internal.util.logging.Log;
+import org.hibernate.validator.internal.util.logging.LoggerFactory;
 
 import java.lang.reflect.Constructor;
 import java.lang.reflect.Field;
@@ -39,10 +25,6 @@
 import java.util.List;
 import java.util.Map;
 
-import org.hibernate.validator.internal.metadata.raw.ExecutableElement;
-import org.hibernate.validator.internal.util.logging.Log;
-import org.hibernate.validator.internal.util.logging.LoggerFactory;
-
 import static org.hibernate.validator.internal.util.CollectionHelper.newHashMap;
 
 /**
@@ -66,26 +48,6 @@
 
 	private static final Log log = LoggerFactory.make();
 
-<<<<<<< HEAD
-	private static final Map<String, Class<?>> PRIMITIVE_NAME_TO_PRIMITIVE;
-	static {
-		Map<String, Class<?>> tmpMap = newHashMap( 9 );
-
-		tmpMap.put( boolean.class.getName(), boolean.class );
-		tmpMap.put( char.class.getName(), char.class );
-		tmpMap.put( double.class.getName(), double.class );
-		tmpMap.put( float.class.getName(), float.class );
-		tmpMap.put( long.class.getName(), long.class );
-		tmpMap.put( int.class.getName(), int.class );
-		tmpMap.put( short.class.getName(), short.class );
-		tmpMap.put( byte.class.getName(), byte.class );
-		tmpMap.put( Void.TYPE.getName(), Void.TYPE );
-
-		PRIMITIVE_NAME_TO_PRIMITIVE = Collections.unmodifiableMap( tmpMap );
-	}
-
-=======
->>>>>>> 18edfc0b
 	private static final Map<Class<?>, Class<?>> PRIMITIVE_TO_WRAPPER_TYPES;
 
 	static {
